import jsep from 'jsep';

/**
 * Evaluation code from JSEP project, under MIT License.
 * Copyright (c) 2013 Stephen Oney, http://jsep.from.so/
 */

const binops = {
  '||':  function (a, b) { return a || b; },
  '&&':  function (a, b) { return a && b; },
  '|':   function (a, b) { return a | b; },
  '^':   function (a, b) { return a ^ b; },
  '&':   function (a, b) { return a & b; },
  '==':  function (a, b) { return a == b; }, // jshint ignore:line
  '!=':  function (a, b) { return a != b; }, // jshint ignore:line
  '===': function (a, b) { return a === b; },
  '!==': function (a, b) { return a !== b; },
  '<':   function (a, b) { return a < b; },
  '>':   function (a, b) { return a > b; },
  '<=':  function (a, b) { return a <= b; },
  '>=':  function (a, b) { return a >= b; },
  '<<':  function (a, b) { return a << b; },
  '>>':  function (a, b) { return a >> b; },
  '>>>': function (a, b) { return a >>> b; },
  '+':   function (a, b) { return a + b; },
  '-':   function (a, b) { return a - b; },
  '*':   function (a, b) { return a * b; },
  '/':   function (a, b) { return a / b; },
  '%':   function (a, b) { return a % b; }
};

const unops = {
  '-' :  function (a) { return -a; },
  '+' :  function (a) { return +a; },
  '~' :  function (a) { return ~a; },
  '!' :  function (a) { return !a; },
};

function evaluateArray ( list, context ) {
  return list.map(function (v) { return evaluate(v, context); });
}

async function evaluateArrayAsync( list, context ) {
  const res = await Promise.all(list.map((v) => evalAsync(v, context)));
  return res;
}

function evaluateMember ( node, context ) {
  const object = evaluate(node.object, context);
  if ( node.computed ) {
    return [object, object[evaluate(node.property, context)]];
  } else {
    return [object, object[node.property.name]];
  }
}

async function evaluateMemberAsync( node, context ) {
  const object = await evalAsync(node.object, context);
  if (  node.computed) {
    return [object, object[await evalAsync(node.property, context)]];
  } else {
    return [object, object[node.property.name]];
  }
}

function evaluate ( node, context ) {

  switch ( node.type ) {

    case 'ArrayExpression':
      return evaluateArray( node.elements, context );

    case 'BinaryExpression':
      return binops[ node.operator ]( evaluate( node.left, context ), evaluate( node.right, context ) );

    case 'CallExpression':
      let caller, fn, assign;
      if (node.callee.type === 'MemberExpression') {
        assign = evaluateMember( node.callee, context );
        caller = assign[0];
        fn = assign[1];
      } else {
        fn = evaluate( node.callee, context );
      }
      if (typeof fn  !== 'function') { return undefined; }
      return fn.apply( caller, evaluateArray( node.arguments, context ) );

    case 'ConditionalExpression':
      return evaluate( node.test, context )
        ? evaluate( node.consequent, context )
        : evaluate( node.alternate, context );

    case 'Identifier':
      return context[node.name];

    case 'Literal':
      return node.value;

    case 'LogicalExpression':
      if (node.operator === '||') {
        return evaluate( node.left, context ) || evaluate( node.right, context );
      } else if (node.operator === '&&') {
        return evaluate( node.left, context ) && evaluate( node.right, context );
      }
      return binops[ node.operator ]( evaluate( node.left, context ), evaluate( node.right, context ) );

    case 'MemberExpression':
      return evaluateMember(node, context)[1];

    case 'ThisExpression':
      return context;

    case 'UnaryExpression':
      return unops[ node.operator ]( evaluate( node.argument, context ) );

    default:
      return undefined;
  }

}

async function evalAsync( node, context ) {

  switch ( node.type ) {

    case 'ArrayExpression':
      return await evaluateArrayAsync( node.elements, context );

    case 'BinaryExpression': {
      const [left, right] = await Promise.all([
        evalAsync( node.left, context ),
        evalAsync( node.right, context )
      ]);
      return binops[ node.operator ]( left, right );
    }

    case 'CallExpression':
      let caller, fn, assign;
      if (node.callee.type === 'MemberExpression') {
        assign = await evaluateMemberAsync( node.callee, context );
        caller = assign[0];
        fn = assign[1];
      } else {
        fn = await evalAsync( node.callee, context );
      }
      if (typeof fn !== 'function') {
        return undefined;
      }
      return await fn.apply(
        caller,
        await evaluateArrayAsync( node.arguments, context )
      );

    case 'ConditionalExpression':
      return (await evalAsync( node.test, context ))
        ? await evalAsync( node.consequent, context )
        : await evalAsync( node.alternate, context );

    case 'Identifier':
      return context[node.name];

    case 'Literal':
      return node.value;

    case 'LogicalExpression': {
      if (node.operator === '||') {
        return (
          (await evalAsync( node.left, context )) ||
          (await evalAsync( node.right, context ))
        );
      } else if (node.operator === '&&') {
        return (
          (await evalAsync( node.left, context )) &&
          (await evalAsync( node.right, context ))
        );
      }

      const [left, right] = await Promise.all([
        evalAsync( node.left, context ),
        evalAsync( node.right, context )
      ]);

      return binops[ node.operator ]( left, right );
    }

    case 'MemberExpression':
      return (await evaluateMemberAsync(node, context))[1];

    case 'ThisExpression':
      return context;

    case 'UnaryExpression':
      return unops[ node.operator ](await evalAsync( node.argument, context ));

    default:
      return undefined;
  }
}

function compile (expression) {
  return evaluate.bind(null, jsep(expression));
}

function compileAsync(expression) {
  return evalAsync.bind(null, jsep(expression));
}

<<<<<<< HEAD
// Added functions to inject Custom Unary Operators (and override existing ones)
function addUnaryOp(operator, _function){
  jsep.addUnaryOp(operator);
  unops[operator] = _function;
}

// Added functions to inject Custom Binary Operators (and override existing ones)
function addBinaryOp(operator, _function){
  jsep.addBinaryOp(operator);
  binops[operator] = _function;
}

module.exports = {
  parse: jsep,
  eval: evaluate,
  evalAsync: evaluateAsync,
  compile: compile,
  compileAsync: compileAsync,
  addUnaryOp: addUnaryOp,
  addBinaryOp: addBinaryOp
=======
export {
  jsep as parse,
  evaluate as eval,
  evalAsync,
  compile,
  compileAsync
>>>>>>> 34a652f5
};<|MERGE_RESOLUTION|>--- conflicted
+++ resolved
@@ -205,7 +205,6 @@
   return evalAsync.bind(null, jsep(expression));
 }
 
-<<<<<<< HEAD
 // Added functions to inject Custom Unary Operators (and override existing ones)
 function addUnaryOp(operator, _function){
   jsep.addUnaryOp(operator);
@@ -218,20 +217,12 @@
   binops[operator] = _function;
 }
 
-module.exports = {
-  parse: jsep,
-  eval: evaluate,
-  evalAsync: evaluateAsync,
-  compile: compile,
-  compileAsync: compileAsync,
-  addUnaryOp: addUnaryOp,
-  addBinaryOp: addBinaryOp
-=======
 export {
   jsep as parse,
   evaluate as eval,
   evalAsync,
   compile,
-  compileAsync
->>>>>>> 34a652f5
+  compileAsync,
+  addUnaryOp,
+  addBinaryOp
 };